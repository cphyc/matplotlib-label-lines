import warnings
from datetime import datetime

import matplotlib.pyplot as plt
import numpy as np
import pytest
from matplotlib.dates import UTC, DateFormatter, DayLocator
from matplotlib.testing import setup
from numpy.testing import assert_raises

from .core import labelLine, labelLines


@pytest.fixture()
def setupMpl():
    setup()
    plt.clf()


@pytest.mark.mpl_image_compare
def test_linspace(setupMpl):
    x = np.linspace(0, 1)
    K = [1, 2, 4]

    for k in K:
        plt.plot(x, np.sin(k * x), label=rf"$f(x)=\sin({k} x)$")

    labelLines(plt.gca().get_lines(), zorder=2.5)
    plt.xlabel("$x$")
    plt.ylabel("$f(x)$")
    return plt.gcf()


@pytest.mark.mpl_image_compare
def test_ylogspace(setupMpl):
    x = np.linspace(0, 1)
    K = [1, 2, 4]

    for k in K:
        plt.plot(x, np.exp(k * x), label=r"$f(x)=\exp(%s x)$" % k)

    plt.yscale("log")
    labelLines(plt.gca().get_lines(), zorder=2.5)
    plt.xlabel("$x$")
    plt.ylabel("$f(x)$")
    return plt.gcf()


@pytest.mark.mpl_image_compare
def test_xlogspace(setupMpl):
    x = np.linspace(0, 1)
    K = [1, 2, 4]

    for k in K:
        plt.plot(10 ** x, k * x, label=r"$f(x)=%s x$" % k)

    plt.xscale("log")
    labelLines(plt.gca().get_lines(), zorder=2.5)
    plt.xlabel("$x$")
    plt.ylabel("$f(x)$")
    return plt.gcf()


@pytest.mark.mpl_image_compare
def test_xylogspace(setupMpl):
    x = np.geomspace(1e-1, 1e1)
    K = np.arange(-5, 5, 2)

    for k in K:
        plt.plot(x, x ** k, label=rf"$f(x)=x^{{{k}}}$")

    plt.xscale("log")
    plt.yscale("log")
    labelLines(plt.gca().get_lines(), zorder=2.5)
    plt.xlabel("$x$")
    plt.ylabel("$f(x)$")
    return plt.gcf()


@pytest.mark.mpl_image_compare
def test_align(setupMpl):
    x = np.linspace(0, 2 * np.pi)
    y = np.sin(x)

    lines = plt.plot(x, y, label=r"$\sin(x)$")

    labelLines(lines, align=False)
    return plt.gcf()


@pytest.mark.mpl_image_compare
def test_labels_range(setupMpl):
    x = np.linspace(0, 1)

    plt.plot(x, np.sin(x), label=r"$\sin x$")
    plt.plot(x, np.cos(x), label=r"$\cos x$")

    labelLines(plt.gca().get_lines(), xvals=(0, 0.5))
    return plt.gcf()


@pytest.mark.mpl_image_compare
def test_dateaxis_naive(setupMpl):
    dates = [datetime(2018, 11, 1), datetime(2018, 11, 2), datetime(2018, 11, 3)]

    plt.plot(dates, [0, 5, 3], label="apples")
    plt.plot(dates, [3, 6, 2], label="banana")
    ax = plt.gca()
    ax.xaxis.set_major_locator(DayLocator())
    ax.xaxis.set_major_formatter(DateFormatter("%Y-%m-%d"))

    labelLines(ax.get_lines())
    return plt.gcf()


@pytest.mark.mpl_image_compare
def test_dateaxis_advanced(setupMpl):
    dates = [
        datetime(2018, 11, 1, tzinfo=UTC),
        datetime(2018, 11, 2, tzinfo=UTC),
        datetime(2018, 11, 5, tzinfo=UTC),
        datetime(2018, 11, 3, tzinfo=UTC),
    ]

    plt.plot(dates, [0, 5, 3, 0], label="apples")
    plt.plot(dates, [3, 6, 2, 1], label="banana")
    ax = plt.gca()
    ax.xaxis.set_major_locator(DayLocator())
    ax.xaxis.set_major_formatter(DateFormatter("%Y-%m-%d"))

    labelLines(ax.get_lines())
    return plt.gcf()


@pytest.mark.mpl_image_compare
def test_polar(setupMpl):
    t = np.linspace(0, 2 * np.pi, num=128)
    plt.plot(np.cos(t), np.sin(t), label="$1/1$")
    plt.plot(np.cos(t), np.sin(2 * t), label="$1/2$")
    plt.plot(np.cos(3 * t), np.sin(t), label="$3/1$")
    ax = plt.gca()

    labelLines(ax.get_lines())
    return plt.gcf()


@pytest.mark.mpl_image_compare
def test_non_uniform_and_negative_spacing(setupMpl):
    x = [1, -2, -3, 2, -4, -3]
    plt.plot(x, [1, 2, 3, 4, 2, 1], ".-", label="apples")
    plt.plot(x, [6, 5, 4, 2, 5, 5], "o-", label="banana")
    ax = plt.gca()

    labelLines(ax.get_lines())
    return plt.gcf()


@pytest.mark.mpl_image_compare
def test_errorbar(setupMpl):
    x = np.linspace(0, 1, 20)

    y = x ** 0.5
    dy = x
    plt.errorbar(x, y, yerr=dy, label=r"$\sqrt{x}\pm x$")

    y = x ** 3
    dy = x
    plt.errorbar(x, y, yerr=dy, label=r"$x^3\pm x$")

    ax = plt.gca()
    labelLines(ax.get_lines())
    return plt.gcf()


def test_nan_warning():
    x = np.array([0, 1, 2, 3])
    y = np.array([np.nan, np.nan, 0, 1])

    line = plt.plot(x, y, label="test")[0]

    with warnings.catch_warnings(record=True) as w:
        labelLine(line, 0.5)
        assert issubclass(w[-1].category, UserWarning)
        assert "could not be annotated" in str(w[-1].message)

    with warnings.catch_warnings(record=True) as w:
        labelLine(line, 2.5)
        assert len(w) == 0


def test_nan_failure():
    x = np.array([0, 1])
    y = np.array([np.nan, np.nan])

    line = plt.plot(x, y, label="test")[0]
    with assert_raises(Exception):
        labelLine(line, 0.5)


@pytest.mark.mpl_image_compare
def test_label_range(setupMpl):
    x = np.linspace(0, 1)
    line = plt.plot(x, x ** 2)[0]

    # This should fail
    with assert_raises(Exception):
        labelLine(line, -1)
    with assert_raises(Exception):
        labelLine(line, 2)

    # This should work
    labelLine(line, 0.5)

    return plt.gcf()


@pytest.mark.mpl_image_compare
def test_negative_spacing(setupMpl):
    x = np.linspace(1, -1)
    y = x ** 2

    line = plt.plot(x, y)[0]

    # Should not throw an error
<<<<<<< HEAD
    labelLine(line, 0.2, label='Test')

def test_label_datetime_plot():
    plt.clf()
    # data from the chinook database of iTunes music sales
    x = np.array(['2009-01-31T00:00:00.000000000', '2009-02-28T00:00:00.000000000',
       '2009-03-31T00:00:00.000000000', '2009-04-30T00:00:00.000000000',
       '2009-06-30T00:00:00.000000000', '2009-09-30T00:00:00.000000000',
       '2009-10-31T00:00:00.000000000', '2009-11-30T00:00:00.000000000'],
      dtype='datetime64[ns]')
    y = np.array([13.86, 14.85, 28.71, 42.57, 61.38, 76.23, 77.22, 81.18])

    line = plt.plot_date(x, y)[0]

    # should not throw an error
    labelLine(line, x[1], 'USA')
=======
    labelLine(line, 0.2, label="Test")
    return plt.gcf()


def test_yoffset(setupMpl):
    x = np.linspace(0, 1)

    for yoffset in ([-0.5, 0.5], 1, 1.2):  # try lists  # try int  # try float
        plt.clf()
        ax = plt.gca()
        ax.plot(x, np.sin(x) * 10, label=r"$\sin x$")
        ax.plot(x, np.cos(x) * 10, label=r"$\cos x$")
        lines = ax.get_lines()
        labelLines(
            lines, xvals=(0.2, 0.7), align=False, yoffsets=yoffset, bbox={"alpha": 0}
        )
>>>>>>> 05552dcf
<|MERGE_RESOLUTION|>--- conflicted
+++ resolved
@@ -222,10 +222,11 @@
     line = plt.plot(x, y)[0]
 
     # Should not throw an error
-<<<<<<< HEAD
     labelLine(line, 0.2, label='Test')
-
-def test_label_datetime_plot():
+    return plt.gcf()
+
+
+def test_label_datetime_plot(setupMpl):
     plt.clf()
     # data from the chinook database of iTunes music sales
     x = np.array(['2009-01-31T00:00:00.000000000', '2009-02-28T00:00:00.000000000',
@@ -239,9 +240,6 @@
 
     # should not throw an error
     labelLine(line, x[1], 'USA')
-=======
-    labelLine(line, 0.2, label="Test")
-    return plt.gcf()
 
 
 def test_yoffset(setupMpl):
@@ -255,5 +253,4 @@
         lines = ax.get_lines()
         labelLines(
             lines, xvals=(0.2, 0.7), align=False, yoffsets=yoffset, bbox={"alpha": 0}
-        )
->>>>>>> 05552dcf
+        )